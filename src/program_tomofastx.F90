--- conflicted
+++ resolved
@@ -68,11 +68,7 @@
 
   !----------------------------------------------------------------------------
   ! INITIALIZATION.
-<<<<<<< HEAD
-  if (myrank == 0) print *, "Started Tomofast-x, version >= v.2.0"
-=======
   if (myrank == 0) print *, "Started Tomofast-x, version >= v.1.6.1"
->>>>>>> 01496398
 
   if (command_argument_count() /= 2) then
     if (myrank == 0) print *, "Usage: tomofastx -p <Parfile_path>"
